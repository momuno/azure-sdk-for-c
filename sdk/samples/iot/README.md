--- conflicted
+++ resolved
@@ -199,13 +199,8 @@
 - If running a Plug and Play sample: `paho_iot_hub_pnp_sample`, `paho_iot_hub_pnp_component_sample`
   - Have the most recent version of [Azure IoT Explorer](https://github.com/Azure/azure-iot-explorer/releases) installed and connected to your Azure IoT Hub. More instructions on can be found [here](https://docs.microsoft.com/azure/iot-pnp/howto-use-iot-explorer).
 
-<<<<<<< HEAD
-- If running a CBOR sample: `paho_iot_hub_cbor_c2d_telemetry_twin_sample`
-  - Have the [MIT licensed](https://github.com/intel/tinycbor/blob/master/LICENSE) intel/tinycbor library installed.
-=======
 - If running a CBOR sample: `paho_iot_hub_twin_cbor_sample`
   - Have Intel's [MIT licensed](https://github.com/intel/tinycbor/blob/master/LICENSE) TinyCBOR library installed.
->>>>>>> 9eb0dea9
     <details><summary><i>Instructions:</i></summary>
     <p>
 
@@ -576,7 +571,7 @@
 
 - *Executable:* `paho_iot_hub_cbor_c2d_telemetry_twin_sample`
 
-  This [sample](https://github.com/Azure/azure-sdk-for-c/blob/master/sdk/samples/iot/paho_iot_hub_cbor_c2d_telemetry_twin_sample.c) utilizes the Azure IoT Hub to get the device twin document, send a reported property message, and receive desired property messages all in CBOR. It also shows how to set an application-defined content type (such as CBOR) for either C2D or telemetry messaging, to be used with a coordinated service-side application. After 10 attempts to receive a message, the sample will exit. To run this sample, the MIT licensed [intel/tinycbor](https://github.com/intel/tinycbor) library must be installed. Please see the [prerequisites](#prerequisites) section for instructions. The Embedded C SDK is not dependent on ny particular CBOR library. X509 self-certification is used.
+  This [sample](https://github.com/Azure/azure-sdk-for-c/blob/master/sdk/samples/iot/paho_iot_hub_cbor_c2d_telemetry_twin_sample.c) utilizes the Azure IoT Hub to get the device twin document, send a reported property message, and receive desired property messages all in CBOR. It also shows how to set an application-defined content type (such as CBOR) for either C2D or telemetry messaging, to be used with a coordinated service-side application. After 10 attempts to receive a message, the sample will exit. To run this sample, Intel's MIT licensed [TinyCBOR](https://github.com/intel/tinycbor) library must be installed. Please see the [prerequisites](#prerequisites) section for instructions. The Embedded C SDK is not dependent on ny particular CBOR library. X509 self-certification is used.
 
   <details><summary><i>How to interact with the CBOR sample:</i></summary>
   <p>
@@ -684,15 +679,6 @@
   </p>
   </details>
 
-<<<<<<< HEAD
-=======
-### IoT Hub Twin CBOR Sample
-
-- *Executable:* `paho_iot_hub_twin_cbor_sample`
-
-  This [sample](https://github.com/Azure/azure-sdk-for-c/blob/master/sdk/samples/iot/paho_iot_hub_twin_cbor_sample.c) is the same as the `paho_iot_hub_twin_sample` above, with the exception that the device uses CBOR encoding and decoding for the Twin Document instead of JSON. The service side still uses JSON. To run this sample, Intel's MIT licensed [TinyCBOR](https://github.com/intel/tinycbor) library must be installed. Please see the [prerequisites](#prerequisites) section for instructions.
-
->>>>>>> 9eb0dea9
 ### IoT Hub Plug and Play Sample
 
 - *Executable:* `paho_iot_hub_pnp_sample`
